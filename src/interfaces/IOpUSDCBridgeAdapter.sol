// SPDX-License-Identifier: MIT
pragma solidity 0.8.25;

interface IOpUSDCBridgeAdapter {
  /*///////////////////////////////////////////////////////////////
                            EVENTS
  //////////////////////////////////////////////////////////////*/

  /**
   * @notice Emitted when the linked adapter is set
   * @param _linkedAdapter Address of the linked adapter
   */
  event LinkedAdapterSet(address _linkedAdapter);

  /**
<<<<<<< HEAD
   * @notice Emitted when messaging is stopped
   */
  event MessagingStopped();
=======
   * @notice Emitted when a message is sent to the linked adapter
   * @param _user The user that sent the message
   * @param _amount The amount of tokens to send
   * @param _minGasLimit Minimum gas limit that the message can be executed with
   */
  event MessageSent(address _user, uint256 _amount, uint32 _minGasLimit);

  /**
   * @notice Emitted when a message as recieved
   * @param _user The user that recieved the message
   * @param _amount The amount of tokens recieved
   */
  event MessageReceived(address _user, uint256 _amount);
>>>>>>> 8aeed2e1

  /*///////////////////////////////////////////////////////////////
                            ERRORS
  //////////////////////////////////////////////////////////////*/

  /**
<<<<<<< HEAD
   * @notice Error when the stop messaging function is not called by the linked adapter
   */
  error OpUSDCBridgeAdapter_NotLinkedAdapter();
=======
   * @notice Error when the caller is not the linked adapter
   */
  error IOpUSDCBridgeAdapter_NotLinkedAdapter();

  /**
   * @notice Error when a message is trying to be sent when linked adapter is not set
   */
  error IOpUSDCBridgeAdapter_LinkedAdapterNotSet();
>>>>>>> 8aeed2e1

  /*///////////////////////////////////////////////////////////////
                            VARIABLES
  //////////////////////////////////////////////////////////////*/

  /**
   * @notice Fetches address of the USDC token
   * @return _usdc Address of the USDC token
   */
  function USDC() external view returns (address _usdc);

  /**
   * @notice Fetches address of the CrossDomainMessenger to send messages to L1 <-> L2
   * @return _messenger Address of the messenger
   */
  function MESSENGER() external view returns (address _messenger);

  /**
   * @notice Fetches address of the linked adapter on L2 to send messages to and receive from
   * @return _linkedAdapter Address of the linked adapter
   */
  function linkedAdapter() external view returns (address _linkedAdapter);

  /**
   * @notice Fetches whether messaging is disabled
   * @return _isMessagingDisabled Whether messaging is disabled
   */
  function isMessagingDisabled() external view returns (bool _isMessagingDisabled);

  /*///////////////////////////////////////////////////////////////
                            LOGIC
  //////////////////////////////////////////////////////////////*/

  /**
   * @notice Set the linked adapter
   * @dev Only the owner can call this function
   * @param _linkedAdapter The address of the linked adapter
   */
  function setLinkedAdapter(address _linkedAdapter) external;

  /**
   * @notice Send the message to the linked adapter to mint the bridged representation on the linked chain
   * @param _amount The amount of tokens to send
   * @param _minGasLimit Minimum gas limit that the message can be executed with
   */
  function send(uint256 _amount, uint32 _minGasLimit) external;

  /**
   * @notice Receive the message from the other chain and mint the bridged representation for the user
   * @dev This function should only be called when receiving a message to mint the bridged representation
   * @param _user The user to mint the bridged representation for
   * @param _amount The amount of tokens to mint
   */
  function receiveMessage(address _user, uint256 _amount) external;

  /**
   * @notice Send a message to the linked adapter to call receiveStopMessaging() and stop outgoing messages.
   * @dev Only callable by the owner of the adapter.
   */
  function stopMessaging() external;

  /**
   * @notice Receive the stop messaging message from the linked adapter and stop outgoing messages
   */
  function receiveStopMessaging() external;
}<|MERGE_RESOLUTION|>--- conflicted
+++ resolved
@@ -13,11 +13,11 @@
   event LinkedAdapterSet(address _linkedAdapter);
 
   /**
-<<<<<<< HEAD
    * @notice Emitted when messaging is stopped
    */
   event MessagingStopped();
-=======
+
+  /**
    * @notice Emitted when a message is sent to the linked adapter
    * @param _user The user that sent the message
    * @param _amount The amount of tokens to send
@@ -31,18 +31,17 @@
    * @param _amount The amount of tokens recieved
    */
   event MessageReceived(address _user, uint256 _amount);
->>>>>>> 8aeed2e1
 
   /*///////////////////////////////////////////////////////////////
                             ERRORS
   //////////////////////////////////////////////////////////////*/
 
   /**
-<<<<<<< HEAD
    * @notice Error when the stop messaging function is not called by the linked adapter
    */
   error OpUSDCBridgeAdapter_NotLinkedAdapter();
-=======
+
+  /**
    * @notice Error when the caller is not the linked adapter
    */
   error IOpUSDCBridgeAdapter_NotLinkedAdapter();
@@ -51,7 +50,6 @@
    * @notice Error when a message is trying to be sent when linked adapter is not set
    */
   error IOpUSDCBridgeAdapter_LinkedAdapterNotSet();
->>>>>>> 8aeed2e1
 
   /*///////////////////////////////////////////////////////////////
                             VARIABLES
