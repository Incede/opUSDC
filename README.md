--- conflicted
+++ resolved
@@ -168,14 +168,10 @@
 You will need to do this for both the token contract and any external libraries that get deployed with it, at the time of writing this these are `FiatTokenV2_2` and `SignatureChecker` but these are subject to change in the future.
 
 ## Licensing
-<<<<<<< HEAD
+
 The primary license for the boilerplate is MIT, see [`LICENSE`](https://github.com/defi-wonderland/opUSDC/blob/main/LICENSE)
 
 ## Bridged USDC Standard Factory Disclaimer
 This software is provided “as is,” without warranty of any kind, express or implied, including but not limited to the warranties of merchantability, fitness for a particular purpose, and noninfringement. In no event shall the authors or copyright holders be liable for any claim, damages, or other liability, whether in an action of contract, tort, or otherwise, arising from, out of, or in connection with the software or the use or other dealings in the software. 
 
-Please review [Circle’s disclaimer](https://github.com/circlefin/stablecoin-evm/blob/master/doc/bridged_USDC_standard.md#for-more-information) for the limitations around Circle obtaining ownership of the Bridged USDC Standard token contract. 
-=======
-
-The primary license for the boilerplate is MIT, see [`LICENSE`](https://github.com/defi-wonderland/opUSDC/blob/main/LICENSE)
->>>>>>> 859db9d9
+Please review [Circle’s disclaimer](https://github.com/circlefin/stablecoin-evm/blob/master/doc/bridged_USDC_standard.md#for-more-information) for the limitations around Circle obtaining ownership of the Bridged USDC Standard token contract. 